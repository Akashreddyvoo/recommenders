# Copyright (c) Recommenders contributors.
# Licensed under the MIT License.

"""
This python script sets up an environment on AzureML and submits a
script to it to run pytest.  It is usually intended to be used as
part of a DevOps pipeline which runs testing on a github repo but
can also be used from command line.

Many parameters are set to default values and some are expected to be passed
in from either the DevOps pipeline or command line.
If calling from command line, there are some parameters you must pass in for
your job to run.


Args:
    Required:
    --clustername (str): the Azure cluster for this run. It can already exist
                         or it will be created.
    --subid       (str): the Azure subscription id

    Optional but suggested, this info will be stored on Azure as
    text information as part of the experiment:
    --pr          (str): the Github PR number
    --reponame    (str): the Github repository name
    --branch      (str): the branch being run
                    It is also possible to put any text string in these.

Example:
    Usually, this script is run by a DevOps pipeline. It can also be
    run from cmd line.
    >>> python tests/ci/refac.py --clustername 'cluster-d3-v2'
                                 --subid '12345678-9012-3456-abcd-123456789012'
                                 --pr '666'
                                 --reponame 'Recommenders'
                                 --branch 'staging'
"""
import argparse
import logging

from azureml.core.authentication import AzureCliAuthentication
from azureml.core import Workspace
from azureml.core import Experiment
from azureml.core.runconfig import RunConfiguration
from azureml.core.conda_dependencies import CondaDependencies
from azureml.core.script_run_config import ScriptRunConfig
from azureml.core.compute import ComputeTarget, AmlCompute
from azureml.core.compute_target import ComputeTargetException
from azureml.core.workspace import WorkspaceException


def setup_workspace(
    workspace_name, subscription_id, resource_group, cli_auth, location
):
    """
    This sets up an Azure Workspace.
    An existing Azure Workspace is used or a new one is created if needed for
    the pytest run.

    Args:
        workspace_name  (str): Centralized location on Azure to work
                               with all the artifacts used by AzureML
                               service
        subscription_id (str): the Azure subscription id
        resource_group  (str): Azure Resource Groups are logical collections of
                         assets associated with a project. Resource groups
                         make it easy to track or delete all resources
                         associated with a project by tracking or deleting
                         the Resource group.
        cli_auth         Azure authentication
        location        (str): workspace reference

    Returns:
        ws: workspace reference
    """
    logger.debug("setup: workspace_name is {}".format(workspace_name))
    logger.debug("setup: resource_group is {}".format(resource_group))
    logger.debug("setup: subid is {}".format(subscription_id))
    logger.debug("setup: location is {}".format(location))

    try:
        # use existing workspace if there is one
        ws = Workspace.get(
            name=workspace_name,
            subscription_id=subscription_id,
            resource_group=resource_group,
            auth=cli_auth,
        )
    except WorkspaceException:
        # this call might take a minute or two.
        logger.debug("Creating new workspace")
        ws = Workspace.create(
            name=workspace_name,
            subscription_id=subscription_id,
            resource_group=resource_group,
            # create_resource_group=True,
            location=location,
            auth=cli_auth,
            show_output=False,
        )
    return ws


def setup_persistent_compute_target(workspace, cluster_name, vm_size, max_nodes):
    """
    Set up a persistent compute target on AzureML.
    A persistent compute target runs noticeably faster than a
    regular compute target for subsequent runs.  The benefit
    is that AzureML manages turning the compute on/off as needed for
    each job so the user does not need to do this.

    Args:
        workspace    (str): Centralized location on Azure to work with
                         all the
                                artifacts used by AzureML service
        cluster_name (str): the Azure cluster for this run. It can
                            already exist or it will be created.
        vm_size      (str): Azure VM size, like STANDARD_D3_V2
        max_nodes    (int): Number of VMs, max_nodes=4 will
                            autoscale up to 4 VMs
    Returns:
        cpu_cluster : cluster reference
    """
    # setting vmsize and num nodes creates a persistent AzureML
    # compute resource

    logger.debug("setup: cluster_name {}".format(cluster_name))
    # https://docs.microsoft.com/en-us/azure/machine-learning/service/how-to-set-up-training-targets

    try:
        cpu_cluster = ComputeTarget(workspace=workspace, name=cluster_name)
        logger.debug("setup: Found existing cluster, use it.")
    except ComputeTargetException:
        logger.debug("setup: create cluster")
        compute_config = AmlCompute.provisioning_configuration(
            vm_size=vm_size,
            max_nodes=max_nodes,
            ssh_public_access_enabled=True,
            idle_time_before_scale_down=3600,  # 1 hour
        )
        cpu_cluster = ComputeTarget.create(workspace, cluster_name, compute_config)
    cpu_cluster.wait_for_completion(show_output=False)
    return cpu_cluster


def create_run_config(
    cpu_cluster,
<<<<<<< HEAD
    docker_image,
=======
>>>>>>> c736241b
    add_gpu_dependencies,
    add_spark_dependencies,
    conda_pkg_jdk,
    conda_pkg_python,
    commit_sha,
):
    """
    AzureML requires the run environment to be setup prior to submission.
    This configures a docker persistent compute.  Even though
    it is called Persistent compute, AzureML handles startup/shutdown
    of the compute environment.

    Args:
            cpu_cluster      (str)          : Names the cluster for the test
                                                In the case of unit tests, any of
                                                the following:
                                                - Reco_cpu_test
                                                - Reco_gpu_test
<<<<<<< HEAD
            docker_image (str)              : docker image for cpu or gpu
=======
>>>>>>> c736241b
            add_gpu_dependencies (bool)     : True if gpu packages should be
                                        added to the conda environment, else False
            add_spark_dependencies (bool)   : True if PySpark packages should be
                                        added to the conda environment, else False
            commit_sha (str)                : the commit that triggers the workflow

    Return:
          run_azuremlcompute : AzureML run config
    """

    run_azuremlcompute = RunConfiguration()
    run_azuremlcompute.target = cpu_cluster
    run_azuremlcompute.environment.docker.enabled = True
<<<<<<< HEAD
    # See https://learn.microsoft.com/en-us/azure/machine-learning/how-to-train-with-custom-image?view=azureml-api-1#use-a-custom-dockerfile-optional
    run_azuremlcompute.environment.docker.base_image = None
    run_azuremlcompute.environment.docker.base_dockerfile = f"""
    FROM {docker_image}
    # Install system-level deps for scipy.  See
    # https://docs.scipy.org/doc/scipy/dev/contributor/building.html
    RUN apt-get update && \
        apt-get install -y \
        gfortran \
        libopenblas-dev \
        liblapack-dev \
        pkg-config
    RUN apt-get install -y git
    """
=======
    if not add_gpu_dependencies:
        # https://github.com/Azure/AzureML-Containers/blob/master/base/cpu/openmpi4.1.0-ubuntu22.04
        run_azuremlcompute.environment.docker.base_image = "mcr.microsoft.com/azureml/openmpi4.1.0-ubuntu22.04"
    else:
        run_azuremlcompute.environment.docker.base_image = None
        # Use the latest CUDA
        # See
        # * https://learn.microsoft.com/en-us/azure/machine-learning/how-to-train-with-custom-image?view=azureml-api-1#use-a-custom-dockerfile-optional
        # * https://github.com/Azure/AzureML-Containers/blob/master/base/gpu/openmpi4.1.0-cuda11.8-cudnn8-ubuntu22.04
        run_azuremlcompute.environment.docker.base_dockerfile = r"""
FROM nvcr.io/nvidia/cuda:12.3.1-devel-ubuntu22.04
USER root:root
ENV NVIDIA_VISIBLE_DEVICES all
ENV NVIDIA_DRIVER_CAPABILITIES compute,utility
ENV LANG=C.UTF-8 LC_ALL=C.UTF-8
ENV DEBIAN_FRONTEND noninteractive
RUN apt-get update && \
    apt-get install -y wget git-all && \
    apt-get clean -y && \
    rm -rf /var/lib/apt/lists/*
# Conda Environment
ENV MINICONDA_VERSION py38_23.3.1-0
ENV PATH /opt/miniconda/bin:$PATH
ENV CONDA_PACKAGE 23.5.0
RUN wget -qO /tmp/miniconda.sh https://repo.anaconda.com/miniconda/Miniconda3-${MINICONDA_VERSION}-Linux-x86_64.sh && \
    bash /tmp/miniconda.sh -bf -p /opt/miniconda && \
    conda install conda=${CONDA_PACKAGE} -y && \
    conda update --all -c conda-forge -y && \
    conda clean -ay && \
    rm -rf /opt/miniconda/pkgs && \
    rm /tmp/miniconda.sh && \
    find / -type d -name __pycache__ | xargs rm -rf
"""
>>>>>>> c736241b

    # Use conda_dependencies.yml to create a conda environment in
    # the Docker image for execution
    # False means the user will provide a conda file for setup
    # True means the user will manually configure the environment
    run_azuremlcompute.environment.python.user_managed_dependencies = False

    conda_dep = CondaDependencies()
    conda_dep.add_conda_package(conda_pkg_python)
    conda_dep.add_pip_package(
        "pymanopt@https://github.com/pymanopt/pymanopt/archive/fb36a272cdeecb21992cfd9271eb82baafeb316d.zip"
    )

    # install recommenders
    reco_extras = "dev"
    conda_dep.add_conda_package("anaconda::git")
    if add_gpu_dependencies and add_spark_dependencies:
        conda_dep.add_channel("conda-forge")
        conda_dep.add_conda_package(conda_pkg_jdk)
        reco_extras = reco_extras + ",spark,gpu"
    elif add_gpu_dependencies:
        reco_extras = reco_extras + ",gpu"
    elif add_spark_dependencies:
        conda_dep.add_channel("conda-forge")
        conda_dep.add_conda_package(conda_pkg_jdk)
        reco_extras = reco_extras + ",spark"

    conda_dep.add_pip_package(
        f"recommenders[{reco_extras}]@git+https://github.com/recommenders-team/recommenders.git@{commit_sha}"
    )

    run_azuremlcompute.environment.python.conda_dependencies = conda_dep
    return run_azuremlcompute


def create_experiment(workspace, experiment_name):
    """
    AzureML requires an experiment as a container of trials.
    This will either create a new experiment or use an
    existing one.

    Args:
        workspace (str) : name of AzureML workspace
        experiment_name (str) : AzureML experiment name
    Return:
        exp - AzureML experiment
    """

    logger.debug("create: experiment_name {}".format(experiment_name))
    exp = Experiment(workspace=workspace, name=experiment_name)
    return exp


def submit_experiment_to_azureml(
    test, run_config, experiment, test_group, test_kind, warnings
):

    """
    Submitting the experiment to AzureML actually runs the script.

    Args:
        test (str): Pytest script, folder/test such as ./tests/ci/run_pytest.py
        run_config (obj): Environment configuration
        experiment (obj): Instance of an Experiment, a collection of
                     trials where each trial is a run.
        test_group (str): Name of the test group.
        test_kind (str): Name of the test kind, such as nightly or unit.
        pytestargs (str): Pytest arguments.

    Return:
          obj: AzureML run or trial
    """

    arguments = ["--testgroup", test_group, "--testkind", test_kind]
    if warnings is True:
        arguments.append("--disable-warnings")

    script_run_config = ScriptRunConfig(
        source_directory=".",
        script=test,
        run_config=run_config,
        arguments=arguments,
    )
    run = experiment.submit(script_run_config)
    # waits only for configuration to complete
    run.wait_for_completion(show_output=True, wait_post_processing=True)

    # test logs can also be found on azure
    # go to azure portal to see log in azure ws and look for experiment name
    # and look for individual run
    logger.debug("files {}".format(run.get_file_names))

    return run


def create_arg_parser():
    """
    Many of the argument defaults are used as arg_parser makes it easy to
    use defaults. The user has many options they can select.
    """

    parser = argparse.ArgumentParser(description="Process some inputs")
    parser.add_argument(
        "--sha",
        action="store",
        help="the commit that triggers the workflow",
    )
    # script to run pytest
    parser.add_argument(
        "--test",
        action="store",
        default="./tests/ci/azureml_tests/run_groupwise_pytest.py",
        help="location of script to run pytest",
    )
    # max num nodes in Azure cluster
    parser.add_argument(
        "--maxnodes",
        action="store",
        default=4,
        help="specify the maximum number of nodes for the run",
    )
    # Test group
    parser.add_argument(
        "--testgroup", action="store", default="group_criteo", help="Test Group"
    )
    # Azure resource group
    parser.add_argument(
        "--rg", action="store", default="recommender", help="Azure Resource Group"
    )
    # AzureML workspace Name
    parser.add_argument(
        "--wsname", action="store", default="RecoWS", help="AzureML workspace name"
    )
    # AzureML clustername
    parser.add_argument(
        "--clustername",
        action="store",
        default="azuremlcompute",
        help="Set name of Azure cluster",
    )
    # Azure VM size
    parser.add_argument(
        "--vmsize",
        action="store",
        default="STANDARD_D3_V2",
        help="Set the size of the VM either STANDARD_D3_V2",
    )
    # Azure subscription id, when used in a pipeline, it is stored in keyvault
    parser.add_argument(
        "--subid", action="store", default="123456", help="Azure Subscription ID"
    )
    # AzureML experiment name
    parser.add_argument(
        "--expname",
        action="store",
        default="persistentAzureML",
        help="experiment name on Azure",
    )
    # Azure datacenter location
    parser.add_argument("--location", default="EastUS", help="Azure location")
    # github repo, stored in AzureML experiment for info purposes
    parser.add_argument(
        "--reponame",
        action="store",
        default="--reponame MyGithubRepo",
        help="GitHub repo being tested",
    )
    # github branch, stored in AzureML experiment for info purposes
    parser.add_argument(
        "--branch",
        action="store",
        default="--branch MyGithubBranch",
        help=" Identify the branch test test is run on",
    )
    # github pull request, stored in AzureML experiment for info purposes
    parser.add_argument(
        "--pr",
        action="store",
        default="--pr PRTestRun",
        help="If a pr triggered the test, list it here",
    )
    # flag to indicate whether gpu dependencies should be included in conda env
    parser.add_argument(
        "--add_gpu_dependencies",
        action="store_true",
        help="include packages for GPU support",
    )
    # flag to indicate whether pyspark dependencies should be included in conda env
    parser.add_argument(
        "--add_spark_dependencies",
        action="store_true",
        help="include packages for PySpark support",
    )
    # path where test logs should be downloaded
    parser.add_argument(
        "--testlogs",
        action="store",
        default="test_logs.log",
        help="Test logs will be downloaded to this path",
    )
    # conda package name for jdk
    parser.add_argument(
        "--conda_pkg_jdk",
        action="store",
        default="openjdk=8",
        help="conda package name for jdk",
    )
    # conda package name for python
    parser.add_argument(
        "--conda_pkg_python",
        action="store",
        default="python=3.7",
        help="conda package for Python",
    )
    parser.add_argument(
        "--testkind",
        action="store",
        default="unit",
        help="Test kind - nightly or unit",
    )
    # Flag to indicate whether to turn off the warnings
    parser.add_argument(
        "--disable-warnings",
        action="store_true",
        help="Turn off warnings",
    )
    args = parser.parse_args()

    return args


if __name__ == "__main__":

    logger = logging.getLogger("submit_groupwise_azureml_pytest.py")
    args = create_arg_parser()
<<<<<<< HEAD

    if args.dockerproc == "cpu":
        # https://github.com/Azure/AzureML-Containers/blob/master/base/cpu/openmpi4.1.0-ubuntu22.04
        docker_image = "mcr.microsoft.com/azureml/openmpi4.1.0-ubuntu22.04"
    else:
        # https://github.com/Azure/AzureML-Containers/blob/master/base/gpu/openmpi4.1.0-cuda11.8-cudnn8-ubuntu22.04
        docker_image = "mcr.microsoft.com/azureml/openmpi4.1.0-cuda11.8-cudnn8-ubuntu22.04"

=======
>>>>>>> c736241b
    cli_auth = AzureCliAuthentication()

    workspace = setup_workspace(
        workspace_name=args.wsname,
        subscription_id=args.subid,
        resource_group=args.rg,
        cli_auth=cli_auth,
        location=args.location,
    )

    cpu_cluster = setup_persistent_compute_target(
        workspace=workspace,
        cluster_name=args.clustername,
        vm_size=args.vmsize,
        max_nodes=args.maxnodes,
    )

    run_config = create_run_config(
        cpu_cluster=cpu_cluster,
<<<<<<< HEAD
        docker_image=docker_image,
=======
>>>>>>> c736241b
        add_gpu_dependencies=args.add_gpu_dependencies,
        add_spark_dependencies=args.add_spark_dependencies,
        conda_pkg_jdk=args.conda_pkg_jdk,
        conda_pkg_python=args.conda_pkg_python,
        commit_sha=args.sha,
    )

    logger.info("exp: In Azure, look for experiment named {}".format(args.expname))

    # create new or use existing experiment
    experiment = Experiment(workspace=workspace, name=args.expname)
    run = submit_experiment_to_azureml(
        test=args.test,
        run_config=run_config,
        experiment=experiment,
        test_group=args.testgroup,
        test_kind=args.testkind,
        warnings=args.disable_warnings,
    )

    # add helpful information to experiment on Azure
    run.tag("Python", args.conda_pkg_python)
    run.tag("RepoName", args.reponame)
    run.tag("Branch", args.branch)
    run.tag("PR", args.pr)
    run.tag("script", args.test)
    run.tag("testgroup", args.testgroup)
    run.tag("testkind", args.testkind)

    # download logs file from AzureML
    run.download_file(name="test_logs", output_file_path=args.testlogs)

    # save pytest exit code
    metrics = run.get_metrics()
    with open("pytest_exit_code.log", "w") as f:
        f.write(str(metrics.get("pytest_exit_code")))<|MERGE_RESOLUTION|>--- conflicted
+++ resolved
@@ -145,10 +145,6 @@
 
 def create_run_config(
     cpu_cluster,
-<<<<<<< HEAD
-    docker_image,
-=======
->>>>>>> c736241b
     add_gpu_dependencies,
     add_spark_dependencies,
     conda_pkg_jdk,
@@ -167,10 +163,6 @@
                                                 the following:
                                                 - Reco_cpu_test
                                                 - Reco_gpu_test
-<<<<<<< HEAD
-            docker_image (str)              : docker image for cpu or gpu
-=======
->>>>>>> c736241b
             add_gpu_dependencies (bool)     : True if gpu packages should be
                                         added to the conda environment, else False
             add_spark_dependencies (bool)   : True if PySpark packages should be
@@ -184,22 +176,6 @@
     run_azuremlcompute = RunConfiguration()
     run_azuremlcompute.target = cpu_cluster
     run_azuremlcompute.environment.docker.enabled = True
-<<<<<<< HEAD
-    # See https://learn.microsoft.com/en-us/azure/machine-learning/how-to-train-with-custom-image?view=azureml-api-1#use-a-custom-dockerfile-optional
-    run_azuremlcompute.environment.docker.base_image = None
-    run_azuremlcompute.environment.docker.base_dockerfile = f"""
-    FROM {docker_image}
-    # Install system-level deps for scipy.  See
-    # https://docs.scipy.org/doc/scipy/dev/contributor/building.html
-    RUN apt-get update && \
-        apt-get install -y \
-        gfortran \
-        libopenblas-dev \
-        liblapack-dev \
-        pkg-config
-    RUN apt-get install -y git
-    """
-=======
     if not add_gpu_dependencies:
         # https://github.com/Azure/AzureML-Containers/blob/master/base/cpu/openmpi4.1.0-ubuntu22.04
         run_azuremlcompute.environment.docker.base_image = "mcr.microsoft.com/azureml/openmpi4.1.0-ubuntu22.04"
@@ -233,7 +209,6 @@
     rm /tmp/miniconda.sh && \
     find / -type d -name __pycache__ | xargs rm -rf
 """
->>>>>>> c736241b
 
     # Use conda_dependencies.yml to create a conda environment in
     # the Docker image for execution
@@ -469,17 +444,6 @@
 
     logger = logging.getLogger("submit_groupwise_azureml_pytest.py")
     args = create_arg_parser()
-<<<<<<< HEAD
-
-    if args.dockerproc == "cpu":
-        # https://github.com/Azure/AzureML-Containers/blob/master/base/cpu/openmpi4.1.0-ubuntu22.04
-        docker_image = "mcr.microsoft.com/azureml/openmpi4.1.0-ubuntu22.04"
-    else:
-        # https://github.com/Azure/AzureML-Containers/blob/master/base/gpu/openmpi4.1.0-cuda11.8-cudnn8-ubuntu22.04
-        docker_image = "mcr.microsoft.com/azureml/openmpi4.1.0-cuda11.8-cudnn8-ubuntu22.04"
-
-=======
->>>>>>> c736241b
     cli_auth = AzureCliAuthentication()
 
     workspace = setup_workspace(
@@ -499,10 +463,6 @@
 
     run_config = create_run_config(
         cpu_cluster=cpu_cluster,
-<<<<<<< HEAD
-        docker_image=docker_image,
-=======
->>>>>>> c736241b
         add_gpu_dependencies=args.add_gpu_dependencies,
         add_spark_dependencies=args.add_spark_dependencies,
         conda_pkg_jdk=args.conda_pkg_jdk,
