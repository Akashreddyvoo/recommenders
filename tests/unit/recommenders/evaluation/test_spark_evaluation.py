--- conflicted
+++ resolved
@@ -5,12 +5,7 @@
 import pytest
 import numpy as np
 import pandas as pd
-<<<<<<< HEAD
-import pytest
-from pandas.testing import assert_frame_equal
-=======
 from pandas.util.testing import assert_frame_equal
->>>>>>> c736241b
 
 from recommenders.evaluation.python_evaluation import (
     precision_at_k,
@@ -286,16 +281,12 @@
     )
     actual = evaluator.historical_item_novelty().toPandas()
     assert_frame_equal(
-<<<<<<< HEAD
-        target_metrics["item_novelty"], actual, check_exact=False
-=======
         pd.DataFrame(
             dict(ItemId=[1, 2, 3, 4, 5], item_novelty=[3.0, 3.0, 2.0, 1.41504, 3.0])
         ),
         actual,
         check_exact=False,
         atol=TOL,
->>>>>>> c736241b
     )
     assert np.all(actual["item_novelty"].values >= 0)
     # Test that novelty is zero when data includes only one item
@@ -337,10 +328,7 @@
         ),
         actual,
         check_exact=False,
-<<<<<<< HEAD
-=======
-        atol=TOL,
->>>>>>> c736241b
+        atol=TOL,
     )
 
 
@@ -381,10 +369,7 @@
         ),
         actual,
         check_exact=False,
-<<<<<<< HEAD
-=======
-        atol=TOL,
->>>>>>> c736241b
+        atol=TOL,
     )
 
 
@@ -405,10 +390,7 @@
         ),
         actual,
         check_exact=False,
-<<<<<<< HEAD
-=======
-        atol=TOL,
->>>>>>> c736241b
+        atol=TOL,
     )
 
 
@@ -443,10 +425,7 @@
         ),
         actual,
         check_exact=False,
-<<<<<<< HEAD
-=======
-        atol=TOL,
->>>>>>> c736241b
+        atol=TOL,
     )
 
 
@@ -496,10 +475,7 @@
         ),
         actual,
         check_exact=False,
-<<<<<<< HEAD
-=======
-        atol=TOL,
->>>>>>> c736241b
+        atol=TOL,
     )
 
 
@@ -522,10 +498,7 @@
         ),
         actual,
         check_exact=False,
-<<<<<<< HEAD
-=======
-        atol=TOL,
->>>>>>> c736241b
+        atol=TOL,
     )
 
 
