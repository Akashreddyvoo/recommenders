--- conflicted
+++ resolved
@@ -3,11 +3,7 @@
 
 import os
 import pytest
-<<<<<<< HEAD
 import shutil
-=======
-
->>>>>>> 340a4ba7
 import pandas as pd
 import tensorflow as tf
 
