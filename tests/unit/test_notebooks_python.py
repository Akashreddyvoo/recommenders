--- conflicted
+++ resolved
@@ -63,8 +63,8 @@
                                         NUM_OF_TREES=10,
                                         TREE_LEARNING_RATE=0.15,
                                         EARLY_STOPPING_ROUNDS=20,
-<<<<<<< HEAD
-                                        METRIC="auc"), )
+                                        METRIC="auc"))
+
 
 @pytest.mark.notebooks
 def test_wikidata_runs(notebooks, tmp):
@@ -74,12 +74,9 @@
                         parameters=dict(MOVIELENS_DATA_SIZE='100k',
                                         MOVIELENS_SAMPLE=True,
                                         MOVIELENS_SAMPLE_SIZE=MOVIELENS_SAMPLE_SIZE))
-=======
-                                        METRIC="auc"))
-
+                                        
 
 @pytest.mark.notebooks
 def test_rlrmc_quickstart_runs(notebooks):
     notebook_path = notebooks["rlrmc_quickstart"]
-    pm.execute_notebook(notebook_path, OUTPUT_NOTEBOOK, kernel_name=KERNEL_NAME)
->>>>>>> 5a9526a3
+    pm.execute_notebook(notebook_path, OUTPUT_NOTEBOOK, kernel_name=KERNEL_NAME)