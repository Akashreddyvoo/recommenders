# Copyright (c) Microsoft Corporation. All rights reserved.
# Licensed under the MIT License.

import calendar
import datetime
import os
import numpy as np
import pandas as pd
import pytest
from sklearn.model_selection import train_test_split
from tests.notebooks_common import path_notebooks

try:
    from pyspark.sql import SparkSession
except ImportError:
    pass  # so the environment without spark doesn't break


@pytest.fixture(scope="session")
def spark(app_name="Sample", url="local[*]", memory="1G"):
    """Start Spark if not started
    Args:
        app_name (str): sets name of the application
        url (str): url for spark master
        memory (str): size of memory for spark driver
    Other Spark settings which you might find useful:
        .config("spark.executor.cores", "4")
        .config("spark.executor.memory", "2g")
        .config("spark.memory.fraction", "0.9")
        .config("spark.memory.stageFraction", "0.3")
        .config("spark.executor.instances", 1)
        .config("spark.executor.heartbeatInterval", "36000s")
        .config("spark.network.timeout", "10000000s")
        .config("spark.driver.maxResultSize", memory)
    """
    SUBMIT_ARGS = "--packages eisber:sarplus:0.2.3 pyspark-shell"
    os.environ["PYSPARK_SUBMIT_ARGS"] = SUBMIT_ARGS

    return (
        SparkSession.builder.appName(app_name)
        .master(url)
        .config("spark.driver.memory", memory)
        .config("spark.sql.shuffle.partitions", "1")
        .config("spark.local.dir", "/mnt")
        .config("spark.worker.cleanup.enabled", "true")
        .config("spark.worker.cleanup.appDataTtl", "3600")
        .config("spark.worker.cleanup.interval", "300")
        .config("spark.storage.cleanupFilesAfterExecutorExit", "true")
        .getOrCreate()
    )


@pytest.fixture(scope="module")
def sar_settings():
    return {
        # absolute tolerance parameter for matrix equivalence in SAR tests
        "ATOL": 1e-8,
        # directory of the current file - used to link unit test data
        "FILE_DIR": "http://recodatasets.blob.core.windows.net/sarunittest/",
        # user ID used in the test files (they are designed for this user ID, this is part of the test)
        "TEST_USER_ID": "0003000098E85347",
    }


@pytest.fixture(scope="module")
def header():
    header = {
        "col_user": "UserId",
        "col_item": "MovieId",
        "col_rating": "Rating",
        "col_timestamp": "Timestamp",
    }
    return header


@pytest.fixture(scope="module")
def pandas_dummy(header):
    ratings_dict = {
        header["col_user"]: [1, 1, 1, 1, 2, 2, 2, 2, 2, 2],
        header["col_item"]: [1, 2, 3, 4, 5, 6, 7, 8, 9, 10],
        header["col_rating"]: [1.0, 2.0, 3.0, 4.0, 5.0, 1.0, 2.0, 3.0, 4.0, 5.0],
    }
    df = pd.DataFrame(ratings_dict)
    return df


@pytest.fixture(scope="module")
def pandas_dummy_timestamp(pandas_dummy, header):
    time = 1535133442
    time_series = [time + 20 * i for i in range(10)]
    df = pandas_dummy
    df[header["col_timestamp"]] = time_series
    return df


@pytest.fixture(scope="module")
def train_test_dummy_timestamp(pandas_dummy_timestamp):
    return train_test_split(pandas_dummy_timestamp, test_size=0.2, random_state=0)


@pytest.fixture(scope="module")
def demo_usage_data(header, sar_settings):
    # load the data
    data = pd.read_csv(sar_settings["FILE_DIR"] + "demoUsage.csv")
    data["rating"] = pd.Series([1.0] * data.shape[0])
    data = data.rename(
        columns={
            "userId": header["col_user"],
            "productId": header["col_item"],
            "rating": header["col_rating"],
            "timestamp": header["col_timestamp"],
        }
    )

    # convert timestamp
    data[header["col_timestamp"]] = data[header["col_timestamp"]].apply(
        lambda s: float(
            calendar.timegm(
                datetime.datetime.strptime(s, "%Y/%m/%dT%H:%M:%S").timetuple()
            )
        )
    )

    return data


@pytest.fixture(scope="module")
def demo_usage_data_spark(spark, demo_usage_data, header):
    data_local = demo_usage_data[[x[1] for x in header.items()]]
    # TODO: install pyArrow in DS VM
    # spark.conf.set("spark.sql.execution.arrow.enabled", "true")
    data = spark.createDataFrame(data_local)
    return data


@pytest.fixture(scope="module")
def notebooks():
    folder_notebooks = path_notebooks()

    # Path for the notebooks
    paths = {
        "template": os.path.join(folder_notebooks, "template.ipynb"),
        "sar_single_node": os.path.join(
            folder_notebooks, "00_quick_start", "sar_single_node_movielens.ipynb"
        ),
        "ncf": os.path.join(
            folder_notebooks, "00_quick_start", "ncf_movielens.ipynb"
        ),
        "als_pyspark": os.path.join(
            folder_notebooks, "00_quick_start", "als_pyspark_movielens.ipynb"
        ),
        "fastai": os.path.join(folder_notebooks, "00_quick_start", "fastai_recommendation.ipynb"),    
        "data_split": os.path.join(
            folder_notebooks, "01_prepare_data", "data_split.ipynb"
        ),
        "als_deep_dive": os.path.join(
            folder_notebooks, "02_model", "als_deep_dive.ipynb"
        ),
        "surprise_svd_deep_dive": os.path.join(
            folder_notebooks, "02_model", "surprise_svd_deep_dive.ipynb"
        ),
        "baseline_deep_dive": os.path.join(
            folder_notebooks, "02_model", "baseline_deep_dive.ipynb"
        ),
<<<<<<< HEAD
        "evaluation": os.path.join(folder_notebooks, "03_evaluate", "evaluation.ipynb"),
        "fastai": os.path.join(folder_notebooks, "00_quick_start", "fastai_recommendation.ipynb"),
        "xdeepfm_quickstart": os.path.join(folder_notebooks, "00_quick_start", "xdeepfm.ipynb"),
        "dkn_quickstart": os.path.join(folder_notebooks, "00_quick_start", "dkn.ipynb"),
    }
=======
        "ncf_deep_dive": os.path.join(
            folder_notebooks, "02_model", "ncf_deep_dive.ipynb"
        ),
            "evaluation": os.path.join(folder_notebooks, "03_evaluate", "evaluation.ipynb"),
        }
>>>>>>> 397f09a8
    return paths
<|MERGE_RESOLUTION|>--- conflicted
+++ resolved
@@ -162,17 +162,12 @@
         "baseline_deep_dive": os.path.join(
             folder_notebooks, "02_model", "baseline_deep_dive.ipynb"
         ),
-<<<<<<< HEAD
+        "ncf_deep_dive": os.path.join(
+            folder_notebooks, "02_model", "ncf_deep_dive.ipynb"
+        ),
         "evaluation": os.path.join(folder_notebooks, "03_evaluate", "evaluation.ipynb"),
         "fastai": os.path.join(folder_notebooks, "00_quick_start", "fastai_recommendation.ipynb"),
         "xdeepfm_quickstart": os.path.join(folder_notebooks, "00_quick_start", "xdeepfm.ipynb"),
         "dkn_quickstart": os.path.join(folder_notebooks, "00_quick_start", "dkn.ipynb"),
     }
-=======
-        "ncf_deep_dive": os.path.join(
-            folder_notebooks, "02_model", "ncf_deep_dive.ipynb"
-        ),
-            "evaluation": os.path.join(folder_notebooks, "03_evaluate", "evaluation.ipynb"),
-        }
->>>>>>> 397f09a8
     return paths
