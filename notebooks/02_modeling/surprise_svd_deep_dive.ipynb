--- conflicted
+++ resolved
@@ -26,12 +26,8 @@
      "name": "stdout",
      "output_type": "stream",
      "text": [
-<<<<<<< HEAD
       "System version: 3.6.6 (default, Sep  3 2018, 18:56:00) \n",
       "[GCC 8.2.1 20180831]\n",
-=======
-      "System version: 3.6.0 | packaged by conda-forge | (default, Feb  9 2017, 14:54:13) [MSC v.1900 64 bit (AMD64)]\n",
->>>>>>> 9d37c5f2
       "Surprise version: 1.0.6\n"
      ]
     }
@@ -244,11 +240,7 @@
     {
      "data": {
       "text/plain": [
-<<<<<<< HEAD
        "<surprise.trainset.Trainset at 0x7f5cb161ae48>"
-=======
-       "<surprise.trainset.Trainset at 0x235111def60>"
->>>>>>> 9d37c5f2
       ]
      },
      "execution_count": 5,
@@ -322,11 +314,7 @@
     {
      "data": {
       "text/plain": [
-<<<<<<< HEAD
        "<surprise.prediction_algorithms.matrix_factorization.SVD at 0x7f5cb161a518>"
-=======
-       "<surprise.prediction_algorithms.matrix_factorization.SVD at 0x235111b0f98>"
->>>>>>> 9d37c5f2
       ]
      },
      "execution_count": 6,
