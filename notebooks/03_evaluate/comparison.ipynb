{
 "cells": [
  {
   "cell_type": "markdown",
   "metadata": {},
   "source": [
    "# Collaborative Filtering Recommendation Algorithm Comparison"
   ]
  },
  {
   "cell_type": "markdown",
   "metadata": {},
   "source": [
    "This illustrative comparison applies to collaborative filtering algorithms available in this repository such as Spark ALS, Surprise SVD and SAR. These algorithms are usable in a variety of recommendation tasks, including product or news recommendations. \n",
    "\n",
    "The main purpose of this notebook is not to produce comprehensive benchmarking results on multiple datasets. Rather, it is intended to illustrate on how one could evaluate different recommender algorithms using tools in this repository.\n",
    "\n",
    "## Experimentation setup:\n",
    "* Objective\n",
    "  * To compare how each collaborative filtering algorithm perform in predicting ratings and recommending relevant items.\n",
    "* Environment\n",
    "  * The comparison is run on a [Azure Data Science Virtual Machine](https://azure.microsoft.com/en-us/services/virtual-machines/data-science-virtual-machines/). \n",
    "  * The virtual machine size is Standard NC6s_v2 (6 vcpus, 112 GB memory).\n",
    "  * It should be noted that the single node DSVM is not supposed to run scalable benchmarking analysis. Either scaling up or out the computing instances is necessary to run the benchmarking in an run-time efficient way without any memory issue.\n",
    "* Datasets\n",
    "  * [Movielens 100K](https://grouplens.org/datasets/movielens/100k/).\n",
    "  * [Movielens 1M](https://grouplens.org/datasets/movielens/1m/).\n",
    "* Data split\n",
    "  * The data is split into train and test sets.\n",
    "  * The split ratios are 75-25 for train and test datasets.\n",
    "  * The splitting is random. \n",
    "* Model training\n",
    "  * A recommendation model is trained by using each of the collaborative filtering algorithms. \n",
<<<<<<< HEAD
    "  * It is known that exhaustive search of the hyper parameter space is cumbersome. Instead, empirical parameter values reported [here](http://mymedialite.net/examples/datasets.html) are used.\n",
=======
    "  * Empirical parameter values reported [here](http://mymedialite.net/examples/datasets.html) are used in this notebook.  More exhaustive hyper parameter tuning could be done too.\n",
>>>>>>> d6d63908
    "* Evaluation metrics\n",
    "  * Ranking metrics:\n",
    "    * Precision@k.\n",
    "    * Recall@k.\n",
    "    * Normalized discounted cumulative gain@k (NDCG@k).\n",
    "    * Mean-average-precision (MAP). \n",
    "    * In the evaluation metrics above, k = 10. \n",
    "  * Rating metrics:\n",
    "    * Root mean squared error (RMSE).\n",
    "    * Mean average error (MAE).\n",
    "    * R squared.\n",
    "    * Explained variance.\n",
    "  * Run time performance\n",
    "    * Elapsed for training a model and using a model for predicting/recommending k items. \n",
    "    * The time may vary across different machines. "
   ]
  },
  {
   "cell_type": "markdown",
   "metadata": {},
   "source": [
    "## 0 Global settings"
   ]
  },
  {
   "cell_type": "code",
   "execution_count": 1,
   "metadata": {},
   "outputs": [
    {
     "name": "stdout",
     "output_type": "stream",
     "text": [
      "System version: 3.6.0 | packaged by conda-forge | (default, Feb  9 2017, 14:36:55) \n",
      "[GCC 4.8.2 20140120 (Red Hat 4.8.2-15)]\n",
      "Pandas version: 0.23.4\n",
      "PySpark version: 2.3.1\n"
     ]
    }
   ],
   "source": [
    "import sys\n",
    "sys.path.append(\"../../\")\n",
    "import os\n",
    "import shutil\n",
    "import tempfile\n",
    "import pandas as pd\n",
    "from matplotlib import pyplot as plt\n",
    "import numpy as np\n",
    "import seaborn as sns\n",
    "import papermill as pm\n",
    "import pyspark\n",
    "\n",
    "print(\"System version: {}\".format(sys.version))\n",
    "print(\"Pandas version: {}\".format(pd.__version__))\n",
    "print(\"PySpark version: {}\".format(pyspark.__version__))"
   ]
  },
  {
   "cell_type": "markdown",
   "metadata": {},
   "source": [
    "A temporary directory is created to preserve the output notebook."
   ]
  },
  {
   "cell_type": "code",
   "execution_count": 3,
   "metadata": {},
   "outputs": [],
   "source": [
    "# Put temp results in a temp folder.\n",
    "temp_path = tempfile.mkdtemp()\n",
    "output_path = os.path.join(temp_path, 'output.ipynb')"
   ]
  },
  {
   "cell_type": "code",
   "execution_count": 4,
   "metadata": {},
   "outputs": [],
   "source": [
    "# Global set-up parameters used to run the notebooks.\n",
    "k = 10\n",
    "\n",
    "data_sizes = ['100k', '1m']\n",
    "algorithms = ['als', 'sar', 'svd']\n",
    "\n",
    "notebooks = {\n",
    "    'als': '../00_quick_start/als_pyspark_movielens.ipynb',\n",
    "    'sar': '../00_quick_start/sar_single_node_movielens.ipynb',\n",
    "    'svd': '../02_model/surprise_svd_deep_dive.ipynb'\n",
    "}"
   ]
  },
  {
   "cell_type": "markdown",
   "metadata": {},
   "source": [
    "## 1 Run notebooks to generate results"
   ]
  },
  {
   "cell_type": "code",
   "execution_count": 5,
   "metadata": {},
   "outputs": [
    {
     "name": "stderr",
     "output_type": "stream",
     "text": [
      "Input Notebook:  ../00_quick_start/als_pyspark_movielens.ipynb\n",
      "Output Notebook: /tmp/tmp_45iirhl/output.ipynb\n"
     ]
    },
    {
     "data": {
      "application/vnd.jupyter.widget-view+json": {
       "model_id": "2e2d618eefe04007b8a42fa969fed58c",
       "version_major": 2,
       "version_minor": 0
      },
      "text/plain": [
       "HBox(children=(IntProgress(value=0, max=25), HTML(value='')))"
      ]
     },
     "metadata": {},
     "output_type": "display_data"
    },
    {
     "name": "stderr",
     "output_type": "stream",
     "text": [
      "Input Notebook:  ../00_quick_start/sar_single_node_movielens.ipynb\n",
      "Output Notebook: /tmp/tmp_45iirhl/output.ipynb\n"
     ]
    },
    {
     "name": "stdout",
     "output_type": "stream",
     "text": [
      "\n"
     ]
    },
    {
     "data": {
      "application/vnd.jupyter.widget-view+json": {
       "model_id": "b698370cec35401d96e4e94f587537e0",
       "version_major": 2,
       "version_minor": 0
      },
      "text/plain": [
       "HBox(children=(IntProgress(value=0, max=26), HTML(value='')))"
      ]
     },
     "metadata": {},
     "output_type": "display_data"
    },
    {
     "name": "stderr",
     "output_type": "stream",
     "text": [
      "Input Notebook:  ../02_model/surprise_svd_deep_dive.ipynb\n",
      "Output Notebook: /tmp/tmp_45iirhl/output.ipynb\n"
     ]
    },
    {
     "name": "stdout",
     "output_type": "stream",
     "text": [
      "\n"
     ]
    },
    {
     "data": {
      "application/vnd.jupyter.widget-view+json": {
       "model_id": "d7e18593514d41fbb4d66686ed462ef3",
       "version_major": 2,
       "version_minor": 0
      },
      "text/plain": [
       "HBox(children=(IntProgress(value=0, max=23), HTML(value='')))"
      ]
     },
     "metadata": {},
     "output_type": "display_data"
    },
    {
     "name": "stderr",
     "output_type": "stream",
     "text": [
      "Input Notebook:  ../00_quick_start/als_pyspark_movielens.ipynb\n",
      "Output Notebook: /tmp/tmp_45iirhl/output.ipynb\n"
     ]
    },
    {
     "name": "stdout",
     "output_type": "stream",
     "text": [
      "\n"
     ]
    },
    {
     "data": {
      "application/vnd.jupyter.widget-view+json": {
       "model_id": "b538ecc15c414becafe279df9434c6d8",
       "version_major": 2,
       "version_minor": 0
      },
      "text/plain": [
       "HBox(children=(IntProgress(value=0, max=25), HTML(value='')))"
      ]
     },
     "metadata": {},
     "output_type": "display_data"
    },
    {
     "name": "stderr",
     "output_type": "stream",
     "text": [
      "Input Notebook:  ../00_quick_start/sar_single_node_movielens.ipynb\n",
      "Output Notebook: /tmp/tmp_45iirhl/output.ipynb\n"
     ]
    },
    {
     "name": "stdout",
     "output_type": "stream",
     "text": [
      "\n"
     ]
    },
    {
     "data": {
      "application/vnd.jupyter.widget-view+json": {
       "model_id": "0b6c8f35cd48407bbd9d1d3589ab95f7",
       "version_major": 2,
       "version_minor": 0
      },
      "text/plain": [
       "HBox(children=(IntProgress(value=0, max=26), HTML(value='')))"
      ]
     },
     "metadata": {},
     "output_type": "display_data"
    },
    {
     "name": "stderr",
     "output_type": "stream",
     "text": [
      "Input Notebook:  ../02_model/surprise_svd_deep_dive.ipynb\n",
      "Output Notebook: /tmp/tmp_45iirhl/output.ipynb\n"
     ]
    },
    {
     "name": "stdout",
     "output_type": "stream",
     "text": [
      "\n"
     ]
    },
    {
     "data": {
      "application/vnd.jupyter.widget-view+json": {
       "model_id": "2a6ff995369349259de52de7a93d4c4a",
       "version_major": 2,
       "version_minor": 0
      },
      "text/plain": [
       "HBox(children=(IntProgress(value=0, max=23), HTML(value='')))"
      ]
     },
     "metadata": {},
     "output_type": "display_data"
    },
    {
     "name": "stdout",
     "output_type": "stream",
     "text": [
      "\n"
     ]
    },
    {
     "data": {
      "text/html": [
       "<div>\n",
       "<style scoped>\n",
       "    .dataframe tbody tr th:only-of-type {\n",
       "        vertical-align: middle;\n",
       "    }\n",
       "\n",
       "    .dataframe tbody tr th {\n",
       "        vertical-align: top;\n",
       "    }\n",
       "\n",
       "    .dataframe thead th {\n",
       "        text-align: right;\n",
       "    }\n",
       "</style>\n",
       "<table border=\"1\" class=\"dataframe\">\n",
       "  <thead>\n",
       "    <tr style=\"text-align: right;\">\n",
       "      <th></th>\n",
       "      <th>Data</th>\n",
       "      <th>Algo</th>\n",
       "      <th>K</th>\n",
       "      <th>MAP</th>\n",
       "      <th>nDCG@k</th>\n",
       "      <th>Precision@k</th>\n",
       "      <th>Recall@k</th>\n",
       "      <th>RMSE</th>\n",
       "      <th>MAE</th>\n",
       "      <th>R2</th>\n",
       "      <th>Explained Variance</th>\n",
       "      <th>Train time</th>\n",
       "      <th>Test time</th>\n",
       "    </tr>\n",
       "  </thead>\n",
       "  <tbody>\n",
       "    <tr>\n",
       "      <th>0</th>\n",
       "      <td>100k</td>\n",
       "      <td>als</td>\n",
       "      <td>10</td>\n",
       "      <td>0.005055</td>\n",
       "      <td>0.044542</td>\n",
       "      <td>0.044904</td>\n",
       "      <td>0.015426</td>\n",
       "      <td>0.954326</td>\n",
       "      <td>0.746296</td>\n",
       "      <td>0.275311</td>\n",
       "      <td>0.280696</td>\n",
       "      <td>6.152606</td>\n",
       "      <td>16.460974</td>\n",
       "    </tr>\n",
       "    <tr>\n",
       "      <th>1</th>\n",
       "      <td>100k</td>\n",
       "      <td>sar</td>\n",
       "      <td>10</td>\n",
       "      <td>0.105815</td>\n",
       "      <td>0.373197</td>\n",
       "      <td>0.326617</td>\n",
       "      <td>0.175957</td>\n",
       "      <td>NaN</td>\n",
       "      <td>NaN</td>\n",
       "      <td>NaN</td>\n",
       "      <td>NaN</td>\n",
       "      <td>0.708899</td>\n",
       "      <td>0.155746</td>\n",
       "    </tr>\n",
       "    <tr>\n",
       "      <th>2</th>\n",
       "      <td>100k</td>\n",
       "      <td>svd</td>\n",
       "      <td>10</td>\n",
       "      <td>0.013018</td>\n",
       "      <td>0.099960</td>\n",
       "      <td>0.095122</td>\n",
       "      <td>0.032043</td>\n",
       "      <td>0.957953</td>\n",
       "      <td>0.754764</td>\n",
       "      <td>0.286992</td>\n",
       "      <td>0.287030</td>\n",
       "      <td>12.823472</td>\n",
       "      <td>27.094886</td>\n",
       "    </tr>\n",
       "    <tr>\n",
       "      <th>3</th>\n",
       "      <td>1m</td>\n",
       "      <td>als</td>\n",
       "      <td>10</td>\n",
       "      <td>0.001823</td>\n",
       "      <td>0.022566</td>\n",
       "      <td>0.028839</td>\n",
       "      <td>0.009302</td>\n",
       "      <td>0.860681</td>\n",
       "      <td>0.681021</td>\n",
       "      <td>0.405767</td>\n",
       "      <td>0.411953</td>\n",
       "      <td>10.184473</td>\n",
       "      <td>46.242813</td>\n",
       "    </tr>\n",
       "    <tr>\n",
       "      <th>4</th>\n",
       "      <td>1m</td>\n",
       "      <td>sar</td>\n",
       "      <td>10</td>\n",
       "      <td>0.064013</td>\n",
       "      <td>0.308012</td>\n",
       "      <td>0.277215</td>\n",
       "      <td>0.109292</td>\n",
       "      <td>NaN</td>\n",
       "      <td>NaN</td>\n",
       "      <td>NaN</td>\n",
       "      <td>NaN</td>\n",
       "      <td>7.633112</td>\n",
       "      <td>0.676931</td>\n",
       "    </tr>\n",
       "    <tr>\n",
       "      <th>5</th>\n",
       "      <td>1m</td>\n",
       "      <td>svd</td>\n",
       "      <td>10</td>\n",
       "      <td>0.010915</td>\n",
       "      <td>0.102398</td>\n",
       "      <td>0.092996</td>\n",
       "      <td>0.025362</td>\n",
       "      <td>0.888991</td>\n",
       "      <td>0.696781</td>\n",
       "      <td>0.364178</td>\n",
       "      <td>0.364178</td>\n",
       "      <td>130.036224</td>\n",
       "      <td>420.576215</td>\n",
       "    </tr>\n",
       "  </tbody>\n",
       "</table>\n",
       "</div>"
      ],
      "text/plain": [
       "   Data Algo   K       MAP    nDCG@k  Precision@k  Recall@k      RMSE  \\\n",
       "0  100k  als  10  0.005055  0.044542     0.044904  0.015426  0.954326   \n",
       "1  100k  sar  10  0.105815  0.373197     0.326617  0.175957       NaN   \n",
       "2  100k  svd  10  0.013018  0.099960     0.095122  0.032043  0.957953   \n",
       "3    1m  als  10  0.001823  0.022566     0.028839  0.009302  0.860681   \n",
       "4    1m  sar  10  0.064013  0.308012     0.277215  0.109292       NaN   \n",
       "5    1m  svd  10  0.010915  0.102398     0.092996  0.025362  0.888991   \n",
       "\n",
       "        MAE        R2  Explained Variance  Train time   Test time  \n",
       "0  0.746296  0.275311            0.280696    6.152606   16.460974  \n",
       "1       NaN       NaN                 NaN    0.708899    0.155746  \n",
       "2  0.754764  0.286992            0.287030   12.823472   27.094886  \n",
       "3  0.681021  0.405767            0.411953   10.184473   46.242813  \n",
       "4       NaN       NaN                 NaN    7.633112    0.676931  \n",
       "5  0.696781  0.364178            0.364178  130.036224  420.576215  "
      ]
     },
     "execution_count": 5,
     "metadata": {},
     "output_type": "execute_result"
    }
   ],
   "source": [
    "# For each data size and each algorithm, a recommender is evaluated. \n",
    "df_results = pd.DataFrame()\n",
    "\n",
    "for data_size in data_sizes:\n",
    "    for algorithm in algorithms:\n",
    "        # Execute the notebook\n",
    "        pm.execute_notebook(\n",
    "            notebooks[algorithm],\n",
    "            output_path,\n",
    "            parameters = dict(TOP_K=k, MOVIELENS_DATA_SIZE=data_size)\n",
    "        )\n",
    "        \n",
    "        # Read records from the notebook.\n",
    "        nb = pm.read_notebook(output_path)\n",
    "        \n",
    "        # Arrange results and save them into dataframe.\n",
    "        df_eval = nb.dataframe.transpose()\n",
    "        df_eval = df_eval.rename(columns=df_eval.iloc[0]).drop(['name', 'type', 'filename'])\n",
    "        df_eval.columns = [x.lower() for x in list(df_eval.columns)]\n",
    "        \n",
    "        if algorithm in [\"als\", \"svd\"]:\n",
    "            df_result = pd.DataFrame(\n",
    "                {\n",
    "                    \"Data\": data_size,\n",
    "                    \"Algo\": algorithm,\n",
    "                    \"K\": k,\n",
    "                    \"MAP\": df_eval['map'].item(),\n",
    "                    \"nDCG@k\": df_eval['ndcg'].item(),\n",
    "                    \"Precision@k\": df_eval['precision'].item(),\n",
    "                    \"Recall@k\": df_eval['recall'].item(),\n",
    "                    \"RMSE\": df_eval['rmse'].item(),\n",
    "                    \"MAE\": df_eval['mae'].item(),\n",
    "                    \"R2\": df_eval['rsquared'].item(),\n",
    "                    \"Explained Variance\": df_eval['exp_var'].item(),\n",
    "                    \"Train time\": df_eval['train_time'].item(),\n",
    "                    \"Test time\": df_eval['test_time'].item()\n",
    "                }, \n",
    "                index=[0]\n",
    "            )\n",
    "        # NOTE SAR algorithm does not predict rating scores so the rating metrics do not apply. \n",
    "        # Therefore, for SAR, the rating metrics are assigned with NAN.\n",
    "        elif algorithm == \"sar\":\n",
    "            df_result = pd.DataFrame(\n",
    "                {\n",
    "                    \"Data\": data_size,\n",
    "                    \"Algo\": algorithm,\n",
    "                    \"K\": k,\n",
    "                    \"MAP\": df_eval['map'].item(),\n",
    "                    \"nDCG@k\": df_eval['ndcg'].item(),\n",
    "                    \"Precision@k\": df_eval['precision'].item(),\n",
    "                    \"Recall@k\": df_eval['recall'].item(),\n",
    "                    \"RMSE\": np.nan,\n",
    "                    \"MAE\": np.nan,\n",
    "                    \"R2\": np.nan,\n",
    "                    \"Explained Variance\": np.nan,\n",
    "                    \"Train time\": df_eval['train_time'].item(),\n",
    "                    \"Test time\": df_eval['test_time'].item()\n",
    "                }, \n",
    "                index=[0]\n",
    "            )\n",
    "        else:\n",
    "            raise ValueError(\"{} is not a recognized algorithm\".format(algorithm))\n",
    "        df_results = df_results.append(df_result, ignore_index=True)\n",
    "        \n",
    "df_results"
   ]
  },
  {
   "cell_type": "markdown",
   "metadata": {},
   "source": [
    "The temporary directory is removed after the finish of the all the run."
   ]
  },
  {
   "cell_type": "markdown",
   "metadata": {},
   "source": [
    "## 2 Clean up"
   ]
  },
  {
   "cell_type": "code",
   "execution_count": 6,
   "metadata": {},
   "outputs": [],
   "source": [
    "# Remove the temp directory and files.\n",
    "try:\n",
    "    shutil.rmtree(temp_path)  \n",
    "except OSError as exc:\n",
    "    if exc.errno != errno.ENOENT: \n",
    "        raise  "
   ]
  }
 ],
 "metadata": {
  "kernelspec": {
   "display_name": "Python 3",
   "language": "python",
   "name": "python3"
  },
  "language_info": {
   "codemirror_mode": {
    "name": "ipython",
    "version": 3
   },
   "file_extension": ".py",
   "mimetype": "text/x-python",
   "name": "python",
   "nbconvert_exporter": "python",
   "pygments_lexer": "ipython3",
   "version": "3.6.0"
  }
 },
 "nbformat": 4,
 "nbformat_minor": 2
}<|MERGE_RESOLUTION|>--- conflicted
+++ resolved
@@ -31,11 +31,7 @@
     "  * The splitting is random. \n",
     "* Model training\n",
     "  * A recommendation model is trained by using each of the collaborative filtering algorithms. \n",
-<<<<<<< HEAD
-    "  * It is known that exhaustive search of the hyper parameter space is cumbersome. Instead, empirical parameter values reported [here](http://mymedialite.net/examples/datasets.html) are used.\n",
-=======
-    "  * Empirical parameter values reported [here](http://mymedialite.net/examples/datasets.html) are used in this notebook.  More exhaustive hyper parameter tuning could be done too.\n",
->>>>>>> d6d63908
+    "  * Empirical parameter values reported [here](http://mymedialite.net/examples/datasets.html) are used in this notebook.  More exhaustive hyper parameter tuning would be required to further optimize results.\n",
     "* Evaluation metrics\n",
     "  * Ranking metrics:\n",
     "    * Precision@k.\n",
@@ -590,7 +586,7 @@
    "name": "python",
    "nbconvert_exporter": "python",
    "pygments_lexer": "ipython3",
-   "version": "3.6.0"
+   "version": "3.6.6"
   }
  },
  "nbformat": 4,
