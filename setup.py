--- conflicted
+++ resolved
@@ -27,7 +27,6 @@
     version += ".post" + str(int(time.time()))
 
 install_requires = [
-<<<<<<< HEAD
     "pandas>1.5.2,<2.1",  # requires numpy
     "scikit-learn>=1.1.3,<2",  # requires scipy
     "numba>=0.57.0,<1",
@@ -45,49 +44,14 @@
     "pandera[strategies]>=0.15.0",  # For generating fake datasets
     "scikit-surprise>=1.1.3",
     "scrapbook>=0.5.0,<1.0.0",  # requires tqdm, papermill
-=======
-    "numpy>=1.19",  # 1.19 required by tensorflow 2.6
-    "pandas>1.0.3,<2",
-    "scipy>=1.0.0,<2",
-    "tqdm>=4.31.1,<5",
-    "matplotlib>=2.2.2,<4",
-    "scikit-learn>=0.22.1,<1.0.3",
-    "numba>=0.38.1,<1",
-    "lightfm>=1.15,<2",
-    "lightgbm>=2.2.1",
-    "memory_profiler>=0.54.0,<1",
-    "nltk>=3.4,<4",
-    "seaborn>=0.8.1,<1",
-    "transformers>=2.5.0,<5",
-    "bottleneck>=1.2.1,<2",
-    "category_encoders>=1.3.0,<2",
-    "jinja2>=2,<3.1",
-    "pyyaml>=5.4.1,<6",
-    "requests>=2.0.0,<3",
-    "cornac>=1.1.2,<1.15.2;python_version<='3.7'",
-    "cornac>=1.15.2,<2;python_version>='3.8'", # After 1.15.2, Cornac requires python 3.8
-    "retrying>=1.3.3",
-    "pandera[strategies]>=0.6.5",  # For generating fake datasets
-    "scikit-surprise>=1.0.6",
-    "scrapbook>=0.5.0,<1.0.0",
->>>>>>> 679e80bd
 ]
 
 # shared dependencies
 extras_require = {
     "examples": [
-<<<<<<< HEAD
-        "azure-mgmt-cosmosdb>=9.0.0,<10",
         "hyperopt>=0.2.7,<1",
-        "notebook>=6.5.4,<8",
+        "notebook>=6.5.4,<8",  # requires jupyter, ipykernel
         "locust>=2.15.1,<3",
-=======
-        "hyperopt>=0.1.2,<1",
-        "ipykernel>=4.6.1,<7",
-        "jupyter>=1,<2",
-        "locust>=1,<2",
-        "papermill>=2.1.2,<3",
->>>>>>> 679e80bd
     ],
     "gpu": [
         "nvidia-ml-py3>=11.510.69",
@@ -151,10 +115,9 @@
         "Topic :: Scientific/Engineering :: Artificial Intelligence",
         "Topic :: Software Development :: Libraries :: Python Modules",
         "License :: OSI Approved :: MIT License",
+        "Programming Language :: Python :: 3.7",
         "Programming Language :: Python :: 3.8",
         "Programming Language :: Python :: 3.9",
-        "Programming Language :: Python :: 3.10",
-        "Programming Language :: Python :: 3.11",
         "Operating System :: Microsoft :: Windows",
         "Operating System :: POSIX :: Linux",
         "Operating System :: MacOS",
@@ -164,16 +127,7 @@
     "machine learning python spark gpu",
     install_requires=install_requires,
     package_dir={"recommenders": "recommenders"},
-<<<<<<< HEAD
-    python_requires=">=3.8, <3.12",
+    python_requires=">=3.6, <3.10",
     packages=find_packages(where=".", exclude=["contrib", "docs", "examples", "scenarios", "tests", "tools"]),
     setup_requires=["numpy>=1.15"]
-=======
-    python_requires=">=3.6, <3.10",
-    packages=find_packages(
-        where=".",
-        exclude=["contrib", "docs", "examples", "scenarios", "tests", "tools"],
-    ),
-    setup_requires=["numpy>=1.19"],
->>>>>>> 679e80bd
 )