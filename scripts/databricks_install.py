#!/usr/bin/env python

# Copyright (c) Microsoft Corporation. All rights reserved.
# Licensed under the MIT License.

# This script installs Recommenders/reco_utils as an egg library onto a Databricks Workspace
# Optionally, also installs a version of mmlspark as a maven library, and prepares the cluster
# for operationalization

import argparse
import textwrap
import os
from pathlib import Path

import shutil
import sys
import time
from urllib.request import urlretrieve
from requests.exceptions import HTTPError

# requires databricks-cli to be installed and authentication to be configured
from databricks_cli.configure.provider import ProfileConfigProvider
from databricks_cli.configure.config import _get_api_client
from databricks_cli.clusters.api import ClusterApi
from databricks_cli.dbfs.api import DbfsApi
from databricks_cli.libraries.api import LibrariesApi
from databricks_cli.dbfs.dbfs_path import DbfsPath


CLUSTER_NOT_FOUND_MSG = """
    Cannot find the target cluster {}. Please check if you entered the valid id. 
    Cluster id can be found by running 'databricks clusters list', which returns a table formatted as:

    <CLUSTER_ID>\t<CLUSTER_NAME>\t<STATUS>
    """

CLUSTER_NOT_RUNNING_MSG = """
    Cluster {0} found, but it is not running. Status={1}
    You can start the cluster with 'databricks clusters start --cluster-id {0}'.
    Then, check the cluster status by using 'databricks clusters list' and
    re-try installation once the status becomes 'RUNNING'.
    """

# Variables for operationalization:
COSMOSDB_JAR_FILE_OPTIONS = {
    "3": "https://search.maven.org/remotecontent?filepath=com/microsoft/azure/azure-cosmosdb-spark_2.2.0_2.11/1.1.1/azure-cosmosdb-spark_2.2.0_2.11-1.1.1-uber.jar",
    "4": "https://search.maven.org/remotecontent?filepath=com/microsoft/azure/azure-cosmosdb-spark_2.3.0_2.11/1.2.2/azure-cosmosdb-spark_2.3.0_2.11-1.2.2-uber.jar",
    "5": "https://search.maven.org/remotecontent?filepath=com/microsoft/azure/azure-cosmosdb-spark_2.4.0_2.11/1.3.5/azure-cosmosdb-spark_2.4.0_2.11-1.3.5-uber.jar",
}

<<<<<<< HEAD
=======
PYPI_RECO_LIB_DEPS = [PIP_BASE["tqdm"], PIP_BASE["papermill"]]

PYPI_O16N_LIBS = [
    "azure-cli==2.0.56",
    "azureml-sdk[databricks]==1.0.8",
    PIP_BASE["pydocumentdb"],
]
>>>>>>> 221dd6b7

MMLSPARK_INFO = {"maven": {"coordinates": "com.microsoft.ml.spark:mmlspark_2.11:0.16.dev8+2.g6a5318b",
                          "repo": "https://mmlspark.azureedge.net/maven"}
                }

DEFAULT_CLUSTER_CONFIG = {
    "cluster_name": "DB_CLUSTER",
    "node_type_id": "Standard_D3_v2",
    "autoscale": {"min_workers": 2, "max_workers": 8},
    "autotermination_minutes": 120,
    "spark_version": "5.2.x-scala2.11",
}

PENDING_SLEEP_INTERVAL = 60  ## seconds
PENDING_SLEEP_ATTEMPTS = int(
    5 * 60 / PENDING_SLEEP_INTERVAL
)  # wait a maximum of 5 minutes...

## Additional dependencies met below.

def create_egg(
    path_to_recommenders_repo_root=os.getcwd(),
    local_eggname="Recommenders.egg",
    overwrite=False,
):
    """
    Packages files in the reco_utils directory as a .egg file that can be uploaded to dbfs and installed as a library on a databricks cluster.

    Args:
        path_to_recommenders_repo_root (str): the (relative or absolute) path to the root of the recommenders repository
        local_eggname (str): the basename of the egg you want to create (NOTE: must have .egg extension)
        overwrite (bool): whether to overwrite local_eggname if it already exists.

    Returns:
        the path to the created egg file.
    """
    # create the zip archive:
    myzipfile = shutil.make_archive(
        "reco_utils",
        "zip",
        root_dir=path_to_recommenders_repo_root,
        base_dir="reco_utils",
    )

    # overwrite egg if it previously existed
    if os.path.exists(local_eggname) and overwrite:
        os.unlink(local_eggname)
    os.rename(myzipfile, local_eggname)
    return local_eggname


def dbfs_file_exists(api_client, dbfs_path):
    """
    Checks to determine whether a file exists.

    Args:
        api_client (ApiClient object): Object used for authenticating to the workspace
        dbfs_path (str): Path to check
    
    Returns:
        True if file exists on dbfs, False otherwise.
    """
    try:
        DbfsApi(api_client).list_files(dbfs_path=DbfsPath(dbfs_path))
        file_exists = True
    except:
        file_exists = False
    return file_exists


def prepare_for_operationalization(
    cluster_id, api_client, dbfs_path, overwrite, spark_version
):
    """
    Installs appropriate versions of several libraries to support operationalization.

    Args:
        cluster_id (str): cluster_id representing the cluster to prepare for operationalization
        api_client (ApiClient): the ApiClient object used to authenticate to the workspace
        dbfs_path (str): the path on dbfs to upload libraries to
        overwrite (bool): whether to overwrite existing files on dbfs with new files of the same name
        spark_version (str): str version indicating which version of spark is installed on the databricks cluster

    Returns:
        A dictionary of libraries installed
    """
    print("Preparing for operationlization...")

    cosmosdb_jar_url = COSMOSDB_JAR_FILE_OPTIONS[spark_version]

    # download the cosmosdb jar
    local_jarname = os.path.basename(cosmosdb_jar_url)
    # only download if you need it:
    if overwrite or not os.path.exists(local_jarname):
        print("Downloading {}...".format(cosmosdb_jar_url))
        local_jarname, _ = urlretrieve(cosmosdb_jar_url, local_jarname)
    else:
        print("File {} already downloaded.".format(local_jarname))

    # upload jar to dbfs:
    upload_path = Path(dbfs_path, local_jarname).as_posix()
    print("Uploading CosmosDB driver to databricks at {}".format(upload_path))
    if dbfs_file_exists(api_client, upload_path) and overwrite:
        print("Overwriting file at {}".format(upload_path))
    DbfsApi(api_client).cp(
        recursive=False, src=local_jarname, dst=upload_path, overwrite=overwrite
    )

    # setup the list of libraries to install:
    # jar library setup
    libs2install = [{"jar": upload_path}]
    # setup libraries to install:
    libs2install.extend([{"pypi": {"package": i}} for i in PYPI_O16N_LIBS])
    print("Installing jar and pypi libraries required for operationalization...")
    LibrariesApi(api_client).install_libraries(cluster_id, libs2install)
    return libs2install


if __name__ == "__main__":
    parser = argparse.ArgumentParser(
        description="""
      This script packages the reco_utils directory into a .egg file and installs it onto a databricks cluster. 
      Optionally, this script may also install the mmlspark library, and it may also install additional libraries useful 
      for operationalization. This script requires that you have installed databricks-cli in the python environment in 
      which you are running this script, and that have you have already configured it with a profile.
      """,
        formatter_class=argparse.ArgumentDefaultsHelpFormatter,
    )
    parser.add_argument(
        "--profile",
        help="The CLI profile to use for connecting to the databricks workspace",
        default="DEFAULT",
    )
    parser.add_argument(
        "--path-to-recommenders",
        help="The path to the root of the recommenders repository. Default assumes that the script is run in the root of the repository",
        default=".",
    )
    parser.add_argument(
        "--eggname",
        help="Name of the egg you want to generate. Useful if you want to name based on branch or date.",
        default="Recommenders.egg",
    )
    parser.add_argument(
        "--dbfs-path",
        help="The directory on dbfs that want to place files in",
        default="dbfs:/FileStore/jars",
    )
    parser.add_argument(
        "--overwrite",
        action="store_true",
        help="Whether to overwrite existing files.",
    )
    parser.add_argument(
        "--prepare-o16n",
        action="store_true",
        help="Whether to install additional libraries for operationalization.",
    )
    parser.add_argument(
        "--mmlspark",
        action="store_true",
        help="Whether to install mmlspark.",
    )
    parser.add_argument(
        "--create-cluster",
        action="store_true",
        help="Whether to create the cluster. This will create a cluster with default parameters.",
    )
    parser.add_argument(
        "cluster_id",
        help="cluster id for the cluster to install data on. If used in conjunction with --create-cluster, this is the name of the cluster created",
    )
    args = parser.parse_args()

    # Check for extension of eggname
    if not args.eggname.endswith(".egg"):
        args.eggname += ".egg"

    # make sure path_to_recommenders is on sys.path to allow for import
    sys.path.append(args.path_to_recommenders)
    from scripts.generate_conda_file import PIP_BASE

    ## depend on PIP_BASE:
    PYPI_RECO_LIB_DEPS = [PIP_BASE["tqdm"]]
    PYPI_O16N_LIBS = [
        "azure-cli==2.0.56",
        "azureml-sdk[databricks]==1.0.8",
        PIP_BASE["pydocumentdb"],
    ]

    #################
    # Create the egg:
    #################

    print("Preparing Recommenders library file ({})...".format(args.eggname))
    myegg = create_egg(
        args.path_to_recommenders, local_eggname=args.eggname, overwrite=args.overwrite
    )
    print("Created: {}".format(myegg))

    ############################
    # Interact with Databricks:
    ############################

    # first make sure you are using the correct profile and connecting to the intended workspace
    my_api_client = _get_api_client(ProfileConfigProvider(args.profile).get_config())

    # Create a cluster if flagged
    if args.create_cluster:
        # treat args.cluster_id as the name, because if you create a cluster, you do not know its id yet.
        DEFAULT_CLUSTER_CONFIG["cluster_name"] = args.cluster_id
        cluster_info = ClusterApi(my_api_client).create_cluster(DEFAULT_CLUSTER_CONFIG)
        args.cluster_id = cluster_info["cluster_id"]
        print(
            "Creating a new cluster with name {}. New cluster_id={}".format(
                DEFAULT_CLUSTER_CONFIG["cluster_name"], args.cluster_id
            )
        )

    # Upload the egg:
    upload_path = Path(args.dbfs_path, args.eggname).as_posix()

    # Check if file exists to alert user.
    print("Uploading {} to databricks at {}".format(args.eggname, upload_path))
    if dbfs_file_exists(my_api_client, upload_path) and args.overwrite:
        print("Overwriting file at {}".format(upload_path))
    DbfsApi(my_api_client).cp(
        recursive=False, src=myegg, dst=upload_path, overwrite=args.overwrite
    )

    # steps below require the cluster to be running. Check status
    try:
        status = ClusterApi(my_api_client).get_cluster(args.cluster_id)
    except HTTPError as e:
        print(e)
        print(textwrap.dedent(CLUSTER_NOT_FOUND_MSG.format(args.cluster_id)))
        raise

    if status["state"] == "TERMINATED":
        print(
            textwrap.dedent(
                CLUSTER_NOT_RUNNING_MSG.format(args.cluster_id, status["state"])
            )
        )
        sys.exit()

    attempt = 0
    while status["state"] == "PENDING" and attempt < PENDING_SLEEP_ATTEMPTS:
        print(
            "Current status=={}... Waiting {}s before trying again (attempt {}/{}).".format(
                status["state"],
                PENDING_SLEEP_INTERVAL,
                attempt + 1,
                PENDING_SLEEP_ATTEMPTS,
            )
        )
        time.sleep(PENDING_SLEEP_INTERVAL)
        status = ClusterApi(my_api_client).get_cluster(args.cluster_id)
        attempt += 1

    # if it is still PENDING, exit.
    if status["state"] == "PENDING":
        print(
            textwrap.dedent(
                CLUSTER_NOT_RUNNING_MSG.format(args.cluster_id, status["state"])
            )
        )
        sys.exit()

    # install the library and its dependencies
    print(
        "Installing the reco_utils module onto databricks cluster {}".format(
            args.cluster_id
        )
    )
    libs2install = [{"egg": upload_path}]
    # PYPI dependencies:
    libs2install.extend([{"pypi": {"package": i}} for i in PYPI_RECO_LIB_DEPS])

    # add mmlspark if selected.
    if args.mmlspark:
        print("Installing MMLSPARK package...")
        libs2install.extend([MMLSPARK_INFO])
    print(libs2install)
    LibrariesApi(my_api_client).install_libraries(args.cluster_id, libs2install)

    # prepare for operationalization if desired:
    if args.prepare_o16n:
        prepare_for_operationalization(
            cluster_id=args.cluster_id,
            api_client=my_api_client,
            dbfs_path=args.dbfs_path,
            overwrite=args.overwrite,
            spark_version=status["spark_version"][0],
        )

    # restart the cluster for new installation(s) to take effect.
    print("Restarting databricks cluster {}".format(args.cluster_id))
    ClusterApi(my_api_client).restart_cluster(args.cluster_id)

    # wrap up and send out a final message:
    print(
        """
        Requests submitted. You can check on status of your cluster with: 

        databricks --profile """
        + args.profile
        + """ clusters list
        """
    )<|MERGE_RESOLUTION|>--- conflicted
+++ resolved
@@ -48,16 +48,6 @@
     "5": "https://search.maven.org/remotecontent?filepath=com/microsoft/azure/azure-cosmosdb-spark_2.4.0_2.11/1.3.5/azure-cosmosdb-spark_2.4.0_2.11-1.3.5-uber.jar",
 }
 
-<<<<<<< HEAD
-=======
-PYPI_RECO_LIB_DEPS = [PIP_BASE["tqdm"], PIP_BASE["papermill"]]
-
-PYPI_O16N_LIBS = [
-    "azure-cli==2.0.56",
-    "azureml-sdk[databricks]==1.0.8",
-    PIP_BASE["pydocumentdb"],
-]
->>>>>>> 221dd6b7
 
 MMLSPARK_INFO = {"maven": {"coordinates": "com.microsoft.ml.spark:mmlspark_2.11:0.16.dev8+2.g6a5318b",
                           "repo": "https://mmlspark.azureedge.net/maven"}
@@ -241,7 +231,8 @@
     from scripts.generate_conda_file import PIP_BASE
 
     ## depend on PIP_BASE:
-    PYPI_RECO_LIB_DEPS = [PIP_BASE["tqdm"]]
+    PYPI_RECO_LIB_DEPS = [PIP_BASE["tqdm"], PIP_BASE["papermill"]]
+
     PYPI_O16N_LIBS = [
         "azure-cli==2.0.56",
         "azureml-sdk[databricks]==1.0.8",
