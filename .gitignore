# Byte-compiled / optimized / DLL files
__pycache__/
*.py[cod]
*$py.class

# C extensions
*.so

# Distribution / packaging
.Python
build/
develop-eggs/
dist/
downloads/
eggs/
.eggs/
lib/
lib64/
parts/
sdist/
var/
wheels/
*.egg-info/
.installed.cfg
*.egg
MANIFEST

# PyInstaller
#  Usually these files are written by a python script from a template
#  before PyInstaller builds the exe, so as to inject date/other infos into it.
*.manifest
*.spec

# Installer logs
pip-log.txt
pip-delete-this-directory.txt

# Unit test / coverage reports
htmlcov/
.tox/
.coverage
.coverage.*
.cache
nosetests.xml
coverage.xml
*.cover
.hypothesis/
.pytest_cache/

# Translations
*.mo
*.pot

# Django stuff:
*.log
local_settings.py
db.sqlite3

# Flask stuff:
instance/
.webassets-cache

# Scrapy stuff:
.scrapy

# Sphinx documentation
docs/_build/

# PyBuilder
target/

# Jupyter Notebook
.ipynb_checkpoints

# pyenv
.python-version

# celery beat schedule file
celerybeat-schedule

# SageMath parsed files
*.sage.py

# Environments
.env
.venv
env/
venv/
ENV/
env.bak/
venv.bak/

# Spyder project settings
.spyderproject
.spyproject

# Rope project settings
.ropeproject

# mkdocs documentation
/site

# mypy
.mypy_cache/

##########################
.DS_Store
.~*
Untitled*.ipynb
*-Copy*.ipynb
~$*
output.ipynb
<<<<<<< HEAD
conda*.yaml
.idea
*.npz
*.data
*.csv
=======
>>>>>>> 232e3115
<|MERGE_RESOLUTION|>--- conflicted
+++ resolved
@@ -110,11 +110,8 @@
 *-Copy*.ipynb
 ~$*
 output.ipynb
-<<<<<<< HEAD
 conda*.yaml
 .idea
 *.npz
 *.data
-*.csv
-=======
->>>>>>> 232e3115
+*.csv